--- conflicted
+++ resolved
@@ -24,28 +24,6 @@
     * POST /api/control|/api/cmd -> web_motion_bridge (8081)/control
 """
 
-<<<<<<< HEAD
-from __future__ import annotations
-
-import os
-
-from flask import Flask, jsonify, make_response, request, send_from_directory
-
-from services.api_core import (
-    camera,
-    compat,
-    control_api,
-    control_proxy,
-    dashboard,
-    face_api,
-    services_api,
-    state_api,
-    system_info,
-)
-from services.api_core.control_proxy import _corsify
-
-=======
->>>>>>> a3249ccc
 app: Flask = compat.app
 STATUS_API_PORT = int(os.getenv("STATUS_API_PORT") or os.getenv("API_PORT") or compat.STATUS_API_PORT)
 
